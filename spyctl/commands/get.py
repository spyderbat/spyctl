--- conflicted
+++ resolved
@@ -155,8 +155,6 @@
     if output == lib.OUTPUT_WIDE:
         agents = spy_agents.agents_output_wide(agents, source_data)
     else:
-<<<<<<< HEAD
-=======
         if output != lib.OUTPUT_DEFAULT:
             agents = spy_agents.agents_output(agents)
         else:
@@ -164,7 +162,6 @@
             agents = spy_agents.agent_summary_output(
                 agents, include_latest_metrics
             )
->>>>>>> 12a424cb
         cli.show(
             agents,
             output,
