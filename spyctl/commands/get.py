from typing import Dict, List, IO, Tuple

import spyctl.api as api
import spyctl.cli as cli
import spyctl.config.configs as cfg
import spyctl.filter_resource as filt
import spyctl.resources.clusters as spyctl_clusts
import spyctl.resources.fingerprints as spyctl_fprints
import spyctl.resources.api_filters.fingerprints as f_api_filt
import spyctl.resources.machines as spyctl_machines
import spyctl.resources.deployments as spyctl_deployments
import spyctl.resources.namespaces as spyctl_names
import spyctl.resources.pods as spyctl_pods
import spyctl.resources.nodes as spyctl_nodes
import spyctl.resources.flags as spyctl_flags
import spyctl.resources.policies as spyctl_policies
import spyctl.resources.processes as spyctl_procs
import spyctl.resources.connections as spyctl_conns
import spyctl.resources.spydertraces as spyctl_spytrace
import spyctl.resources.containers as spyctl_cont
<<<<<<< HEAD
import spyctl.resources.connectionbundles as spyctl_conn_b
=======
import spyctl.resources.suppression_policies as s_pol
>>>>>>> 587905b6
import spyctl.spyctl_lib as lib
import time


ALL = "all"
not_time_based = [
    lib.MACHINES_RESOURCE,
    lib.POLICIES_RESOURCE,
    lib.CLUSTERS_RESOURCE,
]


def handle_get(
    resource, name_or_id, st, et, file, latest, exact, output, **filters
):
    resrc_plural = lib.get_plural_name_from_alias(resource)
    if resrc_plural and resrc_plural not in not_time_based:
        cli.try_log(
            f"Getting {resrc_plural} from {lib.epoch_to_zulu(st)} to"
            f" {lib.epoch_to_zulu(et)}"
        )
    elif resrc_plural:
        cli.try_log(f"Getting {resrc_plural}")
    if name_or_id and not exact:
        name_or_id = name_or_id + "*" if name_or_id[-1] != "*" else name_or_id
        name_or_id = "*" + name_or_id if name_or_id[0] != "*" else name_or_id
    ctx = cfg.get_current_context()
    src = ctx.global_source
    # Craft filters by machine if applicable
    muids = get_muids_scope(**filters)
    if muids:
        if len(muids) == 1:
            src = muids[0]
        else:
            filters[lib.MACHINES_FIELD] = muids
    # Craft filters by cluster
    cluids = get_cluids_scope(**filters)
    if cluids:
        filters[lib.CLUSTER_FIELD] = cluids
    if resource == lib.CLUSTERS_RESOURCE:
        handle_get_clusters(name_or_id, output, **filters)
    elif resource == lib.FINGERPRINTS_RESOURCE:
        handle_get_fingerprints(
            name_or_id, st, et, output, file, latest, src, **filters
        )
    elif resource == lib.MACHINES_RESOURCE:
        handle_get_machines(name_or_id, output, **filters)
    elif resource == lib.DEPLOYMENTS_RESOURCE:
        handle_get_deployments(name_or_id, st, et, output, **filters)
    elif resource == lib.NAMESPACES_RESOURCE:
        handle_get_namespaces(name_or_id, st, et, output, **filters)
    elif resource == lib.NODES_RESOURCE:
        handle_get_nodes(name_or_id, st, et, output, **filters)
    elif resource == lib.PODS_RESOURCE:
        handle_get_pods(name_or_id, st, et, output, **filters)
    elif resource == lib.REDFLAGS_RESOURCE:
        handle_get_redflags(name_or_id, st, et, output, **filters)
    elif resource == lib.OPSFLAGS_RESOURCE:
        handle_get_opsflags(name_or_id, st, et, output, **filters)
    elif resource == lib.POLICIES_RESOURCE:
        handle_get_policies(name_or_id, output, file, st, et, **filters)
    elif resource == lib.PROCESSES_RESOURCE:
        handle_get_processes(name_or_id, st, et, output, **filters)
    elif resource == lib.CONNECTIONS_RESOURCE:
        handle_get_connections(name_or_id, st, et, output, **filters)
<<<<<<< HEAD
    elif resource == lib.CONNECTION_BUNDLES_RESOURCE:
        handle_get_connection_bundles(name_or_id, st, et, output, **filters)
=======
    elif resource == lib.SPYDERTRACE_RESOURCE:
        handle_get_spydertraces(name_or_id, st, et, output, **filters)
>>>>>>> 587905b6
    elif resource == lib.CONTAINER_RESOURCE:
        handle_get_containers(name_or_id, st, et, output, **filters)
    # elif resource == lib.SPYDERTRACE_SUMMARY_RESOURCE:
    #     handle_get_trace_summaries(name_or_id, st, et, output, **filters)
    elif resource == lib.SUPPRESSION_POLICY_RESOURCE:
        handle_get_suppression_policies(name_or_id, st, et, output, **filters)
    else:
        cli.err_exit(f"The 'get' command is not supported for {resource}")


def handle_get_clusters(name_or_id, output: str, **filters: Dict):
    ctx = cfg.get_current_context()
    clusters = api.get_clusters(*ctx.get_api_data())
    clusters = filt.filter_clusters(clusters, **filters)
    output_clusters = []
    for cluster in clusters:
        output_clusters.append(
            {
                "name": cluster["name"],
                "uid": cluster["uid"],
                "cluster_details": {
                    "first_seen": cluster["valid_from"],
                    "last_data": cluster["last_data"],
                    "cluster_id": cluster["cluster_details"]["cluster_uid"],
                },
            }
        )
    if name_or_id:
        output_clusters = filt.filter_obj(
            output_clusters, ["name", "uid"], name_or_id
        )
    if output != lib.OUTPUT_DEFAULT:
        output_clusters = spyctl_clusts.clusters_output(output_clusters)
    cli.show(
        output_clusters,
        output,
        {lib.OUTPUT_DEFAULT: spyctl_clusts.clusters_summary_output},
    )


def handle_get_deployments(name_or_id, st, et, output, **filters):
    ctx = cfg.get_current_context()
    clusters = api.get_clusters(*ctx.get_api_data())
    clusters = filt.filter_clusters(clusters, **filters)
    deployments = api.get_deployments(*ctx.get_api_data(), clusters, (st, et))
    deployments = filt.filter_deployments(deployments, **filters)
    if name_or_id:
        deployments = filt.filter_obj(
            deployments, [[lib.METADATA_FIELD, "name"]], name_or_id
        )
    if output != lib.OUTPUT_DEFAULT:
        deployments = spyctl_deployments.deployments_output(deployments)
    cli.show(
        deployments,
        output,
        {lib.OUTPUT_DEFAULT: spyctl_deployments.deployments_summary_output},
    )


def handle_get_namespaces(name, st, et, output, **filters):
    ctx = cfg.get_current_context()
    clusters = api.get_clusters(*ctx.get_api_data())
    clusters = filt.filter_clusters(clusters, **filters)
    namespaces = api.get_namespaces(*ctx.get_api_data(), clusters, (st, et))
    namespaces = filt.filter_namespaces(
        namespaces, clusters_data=clusters, **filters
    )
    if name:
        namespaces = filt.filter_obj(namespaces, ["namespaces"], name)
    if output != lib.OUTPUT_DEFAULT:
        namespaces = spyctl_names.namespaces_output(namespaces)
    cli.show(
        namespaces,
        output,
        {lib.OUTPUT_DEFAULT: spyctl_names.namespace_summary_output},
    )


def handle_get_machines(name_or_id, output: str, **filters: Dict):
    ctx = cfg.get_current_context()
    machines = api.get_machines(*ctx.get_api_data())
    machines = filt.filter_machines(machines, **filters)
    if name_or_id:
        machines = filt.filter_obj(machines, ["name", "uid"], name_or_id)
    if output != lib.OUTPUT_DEFAULT:
        machines = spyctl_machines.machines_output(machines)
    cli.show(
        machines,
        output,
        {lib.OUTPUT_DEFAULT: spyctl_machines.machines_summary_output},
    )


def handle_get_nodes(name_or_id, st, et, output: str, **filters: Dict):
    ctx = cfg.get_current_context()
    clusters = api.get_clusters(*ctx.get_api_data())
    clusters = filt.filter_clusters(clusters, **filters)
    nodes = api.get_nodes(*ctx.get_api_data(), clusters, (st, et))
    nodes = filt.filter_nodes(nodes, **filters)
    if name_or_id:
        nodes = filt.filter_obj(
            nodes,
            [[lib.METADATA_FIELD, lib.METADATA_NAME_FIELD], lib.ID_FIELD],
            name_or_id,
        )
    if output != lib.OUTPUT_DEFAULT:
        nodes = spyctl_nodes.nodes_output(nodes)
    cli.show(
        nodes,
        output,
        {lib.OUTPUT_DEFAULT: spyctl_nodes.nodes_output_summary},
    )


def handle_get_pods(name_or_id, st, et, output, **filters):
    ctx = cfg.get_current_context()
    clusters = api.get_clusters(*ctx.get_api_data())
    clusters = filt.filter_clusters(clusters, **filters)
    pods = api.get_pods(*ctx.get_api_data(), clusters, (st, et))
    pods = filt.filter_pods(pods)
    if name_or_id:
        pods = filt.filter_obj(
            pods,
            [[lib.METADATA_FIELD, lib.METADATA_NAME_FIELD], lib.ID_FIELD],
            name_or_id,
        )
    if output != lib.OUTPUT_DEFAULT:
        pods = spyctl_pods.pods_output(pods)
    cli.show(
        pods,
        output,
        {lib.OUTPUT_DEFAULT: spyctl_pods.pods_output_summary},
    )


def handle_get_redflags(name_or_id, st, et, output, **filters):
    ctx = cfg.get_current_context()
    flags = api.get_redflags(*ctx.get_api_data(), (st, et))
    flags = filt.filter_redflags(flags, **filters)
    if name_or_id:
        flags = filt.filter_obj(flags, ["short_name", "id"], name_or_id)
    if output != lib.OUTPUT_DEFAULT:
        flags = spyctl_flags.flags_output(flags)
    cli.show(
        flags,
        output,
        {lib.OUTPUT_DEFAULT: spyctl_flags.flags_output_summary},
    )


def handle_get_opsflags(name_or_id, st, et, output, **filters):
    ctx = cfg.get_current_context()
    flags = api.get_opsflags(*ctx.get_api_data(), (st, et))
    flags = filt.filter_opsflags(flags, **filters)
    if name_or_id:
        flags = filt.filter_obj(flags, ["short_name", "id"], name_or_id)
    if output != lib.OUTPUT_DEFAULT:
        flags = spyctl_flags.flags_output(flags)
    cli.show(
        flags,
        output,
        {lib.OUTPUT_DEFAULT: spyctl_flags.flags_output_summary},
    )


def handle_get_fingerprints(
    name_or_id, st, et, output, files: List[IO], latest, src, **filters
):
    ctx = cfg.get_current_context()
    # Pop any extra options
    pol_names_or_uids = filters.pop(lib.POLICY_UID_FIELD, None)
    policy_coverage = filters.pop("policy_coverage", False)
    # Retrieve fingerprints and filter based on desired scope
    if files:
        orig_fprints = __get_fingerprints_matching_files_scope(
            name_or_id, files, latest, st, et, src, **filters
        )
    elif pol_names_or_uids:
        orig_fprints = __get_fingerprints_matching_policies_scope(
            name_or_id, pol_names_or_uids, latest, st, et, src, **filters
        )
    else:
        pipeline = f_api_filt.generate_pipeline(
            name_or_id, filters.get(lib.TYPE_FIELD), filters=filters
        )
        orig_fprints = api.get_fingerprints(
            *ctx.get_api_data(),
            [src],
            (st, et),
            fprint_type=filters.get(lib.TYPE_FIELD),
            pipeline=pipeline,
        )
        orig_fprints = filt.filter_fingerprints(orig_fprints, **filters)
    # Build fingerprint groups
    if policy_coverage:
        fprint_groups, coverage_percentage = __calc_policy_coverage(
            orig_fprints
        )
    else:
        fprint_groups = spyctl_fprints.make_fingerprint_groups(orig_fprints)
    # Output in desired format
    if output != lib.OUTPUT_DEFAULT and output != lib.OUTPUT_WIDE:
        tmp_grps = []
        for grps in fprint_groups:
            tmp_grps.extend(grps)
        fprint_groups = spyctl_fprints.fprint_groups_output(tmp_grps)
    else:
        if output == lib.OUTPUT_DEFAULT:
            if policy_coverage:
                fprint_groups = spyctl_fprints.fprint_grp_output_summary(
                    fprint_groups, True, coverage_percentage
                )
            else:
                fprint_groups = spyctl_fprints.fprint_grp_output_summary(
                    fprint_groups
                )
        else:
            if policy_coverage:
                fprint_groups = spyctl_fprints.fprint_grp_output_wide(
                    fprint_groups, True, coverage_percentage
                )
            else:
                fprint_groups = spyctl_fprints.fprint_grp_output_wide(
                    fprint_groups
                )
        output = lib.OUTPUT_RAW
    cli.show(fprint_groups, output)


def __get_fingerprints_matching_files_scope(
    name_or_id, files, latest, st, et, src, **filters
) -> List[Dict]:
    ctx = cfg.get_current_context()
    if latest and len(files) > 1:
        cli.try_log(
            "Unable to use --latest option for multiple input files",
            is_warning=True,
        )
    elif latest:
        resrc_data = lib.load_resource_file(files[0])
        filters = lib.selectors_to_filters(resrc_data)
        st = __get_latest_timestamp(resrc_data)
        et = time.time()
    pipeline = f_api_filt.generate_pipeline(
        name_or_id, filters.get(lib.TYPE_FIELD), filters=filters
    )
    orig_fprints = api.get_fingerprints(
        *ctx.get_api_data(),
        [src],
        (st, et),
        fprint_type=filters.get(lib.TYPE_FIELD),
        pipeline=pipeline,
    )
    rv = []
    for file in files:
        resrc_data = lib.load_resource_file(file)
        filters = lib.selectors_to_filters(resrc_data)
        if len(filters) == 0:
            cli.err_exit(
                f"Unable generate filters for {file.name}. Does it have a"
                " spec field with selectors?"
            )
        rv.extend(
            filt.filter_fingerprints(
                orig_fprints,
                use_context_filters=False,
                suppress_warning=True,
                **filters,
            )
        )
    if not rv:
        cli.try_log("No fingerprints matched input files.")
    return rv


def __get_fingerprints_matching_policies_scope(
    name_or_id, pol_names_or_uids, latest, st, et, src, **filters
) -> List[Dict]:
    if pol_names_or_uids:
        policies = __get_policies_from_option(pol_names_or_uids)
    else:
        policies = None
    ctx = cfg.get_current_context()
    if latest and len(policies) > 1:
        cli.try_log(
            "Unable to use --latest option for multiple policies",
            is_warning=True,
        )
    elif latest:
        filters = lib.selectors_to_filters(policies[0])
        st = __get_latest_timestamp(policies[0])
        et = time.time()
    pipeline = f_api_filt.generate_pipeline(
        name_or_id, filters.get(lib.TYPE_FIELD), filters=filters
    )
    orig_fprints = api.get_fingerprints(
        *ctx.get_api_data(),
        [src],
        (st, et),
        fprint_type=filters.get(lib.TYPE_FIELD),
        pipeline=pipeline,
    )
    rv = []
    for policy in policies:
        filters = lib.selectors_to_filters(policy)
        rv.extend(
            filt.filter_fingerprints(
                orig_fprints,
                use_context_filters=False,
                suppress_warning=True,
                **filters,
            )
        )
    if not rv:
        cli.try_log("No fingerprints matched policies scope.")
    return rv


def handle_get_trace_summaries(name_or_id, st, et, output, **filters):
    ctx = cfg.get_current_context()
    machines = api.get_machines(*ctx.get_api_data())
    machines = filt.filter_machines(machines, **filters)
    muids = [m["uid"] for m in machines]
    orig_fprints = api.get_trace_summaries(
        *ctx.get_api_data(),
        muids,
        (st, et),
    )
    orig_fprints = filt.filter_fingerprints(orig_fprints, **filters)
    cli.show(orig_fprints, lib.OUTPUT_JSON)


def handle_get_suppression_policies(name_or_id, st, et, output, **filters):
    ctx = cfg.get_current_context()
    policies = api.get_policies(
        *ctx.get_api_data(),
        params={lib.METADATA_TYPE_FIELD: lib.POL_TYPE_TRACE},
    )
    policies = filt.filter_policies(policies, **filters)
    if name_or_id:
        policies = filt.filter_obj(
            policies,
            [
                [lib.METADATA_FIELD, lib.NAME_FIELD],
                [lib.METADATA_FIELD, lib.METADATA_UID_FIELD],
            ],
            name_or_id,
        )
    if output != lib.OUTPUT_DEFAULT:
        policies = s_pol.s_policies_output(policies)
    else:
        policies = s_pol.s_policies_summary_output(policies)
        output = lib.OUTPUT_RAW
    cli.show(policies, output)


def get_fingerprints_matching_policies(
    orig_fprints, policies: List[Dict]
) -> List[Dict]:
    rv = []
    for policy in policies:
        filters = lib.selectors_to_filters(policy)
        rv.extend(
            filt.filter_fingerprints(
                orig_fprints,
                use_context_filters=False,
                suppress_warning=True,
                **filters,
            )
        )
    if not rv:
        cli.try_log("No fingerprints matched input files")
    return rv


def handle_get_policies(name_or_id, output, files, st, et, **filters):
    has_matching = filters.pop("has_matching", False)
    file_output = filters.pop("output_to_file", False)
    ctx = cfg.get_current_context()
    if files:
        policies = []
        for file in files:
            resource_data = lib.load_resource_file(file)
            kind = resource_data.get(lib.KIND_FIELD)
            if kind != lib.POL_KIND:
                cli.try_log(
                    f"Input file {file.name} is not a policy.. skipping",
                    is_warning=True,
                )
                continue
            policies.append(resource_data)
    else:
        policies = api.get_policies(*ctx.get_api_data())
    policies = filt.filter_policies(policies, **filters)
    if name_or_id:
        policies = filt.filter_obj(
            policies,
            [
                [lib.METADATA_FIELD, lib.NAME_FIELD],
                [lib.METADATA_FIELD, lib.METADATA_UID_FIELD],
            ],
            name_or_id,
        )
    if file_output:
        for policy in policies:
            out_fn = lib.find_resource_filename(policy, "policy_output")
            if output != lib.OUTPUT_JSON:
                output = lib.OUTPUT_YAML
            out_fn = lib.unique_fn(out_fn, output)
            cli.show(
                policy, output, dest=lib.OUTPUT_DEST_FILE, output_fn=out_fn
            )
    else:
        if has_matching:
            policies, no_match_pols = calculate_has_matching_fprints(
                policies, st, et
            )
        else:
            no_match_pols = []
        if output != lib.OUTPUT_DEFAULT:
            policies = spyctl_policies.policies_output(
                policies + no_match_pols
            )
        else:
            policies = spyctl_policies.policies_summary_output(
                policies, has_matching, no_match_pols
            )
            output = lib.OUTPUT_RAW
        cli.show(
            policies,
            output,
        )


def calculate_has_matching_fprints(
    policies: List[Dict], st, et
) -> Tuple[List[Dict], List[Dict]]:
    has_matching = []
    no_matching = []
    ctx = cfg.get_current_context()
    machines = api.get_machines(*ctx.get_api_data())
    muids = [m["uid"] for m in machines]
    fingerprints = api.get_fingerprints(*ctx.get_api_data(), muids, (st, et))
    for policy in policies:
        filters = lib.selectors_to_filters(policy)
        if filt.filter_fingerprints(
            fingerprints,
            use_context_filters=False,
            suppress_warning=True,
            **filters,
        ):
            has_matching.append(policy)
        else:
            no_matching.append(policy)
    return has_matching, no_matching


def handle_get_processes(name_or_id, st, et, output, **filters):
    ctx = cfg.get_current_context()
    machines = api.get_machines(*ctx.get_api_data())
    clusters = None
    if cfg.CLUSTER_FIELD in filters or cfg.CLUSTER_FIELD in ctx.get_filters():
        clusters = api.get_clusters(*ctx.get_api_data())
    machines = filt.filter_machines(machines, **filters)
    muids = [m["uid"] for m in machines]
    processes = api.get_processes(*ctx.get_api_data(), muids, (st, et))
    processes = filt.filter_processes(processes, **filters)
    if name_or_id:
        processes = filt.filter_obj(processes, ["name", "id"], name_or_id)
    if output != lib.OUTPUT_DEFAULT:
        processes = spyctl_procs.processes_output(processes)
    cli.show(
        processes,
        output,
        {lib.OUTPUT_DEFAULT: spyctl_procs.processes_output_summary},
    )


def handle_get_spydertraces(name_or_id, st, et, output, **filters):
    ctx = cfg.get_current_context()
    machines = api.get_machines(*ctx.get_api_data())
    clusters = None
    if cfg.CLUSTER_FIELD in filters or cfg.CLUSTER_FIELD in ctx.get_filters():
        clusters = api.get_clusters(*ctx.get_api_data())
    machines = filt.filter_machines(machines, **filters)
    muids = [m["uid"] for m in machines]
    spydertraces = api.get_spydertraces(*ctx.get_api_data(), muids, (st, et))
    spydertraces = filt.filter_spydertraces(spydertraces, **filters)
    if name_or_id:
        spydertraces = filt.filter_obj(
            spydertraces, ["name", "id"], name_or_id
        )
    if output != lib.OUTPUT_DEFAULT and output != lib.OUTPUT_WIDE:
        spydertraces = spyctl_spytrace.spydertraces_output(spydertraces)

    if output == lib.OUTPUT_WIDE:
        spydertraces = spyctl_spytrace.spydertraces_output_wide(spydertraces)

    else:
        cli.show(
            spydertraces,
            output,
            {lib.OUTPUT_DEFAULT: spyctl_spytrace.spydertraces_summary_output},
        )


def handle_get_containers(name_or_id, st, et, output, **filters):
    ctx = cfg.get_current_context()
    machines = api.get_machines(*ctx.get_api_data())
    clusters = None
    if cfg.CLUSTER_FIELD in filters or cfg.CLUSTER_FIELD in ctx.get_filters():
        clusters = api.get_clusters(*ctx.get_api_data())
    machines = filt.filter_machines(machines, **filters)
    muids = [m["uid"] for m in machines]
    containers = api.get_containers(*ctx.get_api_data(), muids, (st, et))
    containers = filt.filter_containers(containers, **filters)
    if name_or_id:
        containers = filt.filter_obj(containers, ["name", "id"], name_or_id)
    if output != lib.OUTPUT_DEFAULT:
        containers = spyctl_cont.container_output(containers)
    cli.show(
        containers,
        output,
        {lib.OUTPUT_DEFAULT: spyctl_cont.container_summary_output},
    )

def handle_get_connection_bundles(name_or_id, st, et, output, **filters):
    ctx =cfg.get_current_context()
    machines= api.get_machines(*ctx.get_api_data())
    clusters= None
    if cfg.CLUSTER_FIELD in filters or cfg.CLUSTER_FIELD in ctx.get_filters():
        clusters= api.get_clusters(*ctx.get_api_data())
    machines =filt.filter_machines(machines, clusters, **filters)
    muids = [m["uid"] for m in machines]
    connection_bundles = api.get_connection_bundles(*ctx.get_api_data(), muids, (st, et))
    connection_bundles = filt.filter_connection_bundles(connection_bundles, **filters)
    if name_or_id:
        connection_bundles =filt.filter_obj(connection_bundles, ["name", "id"], name_or_id)
    if output!= lib.OUTPUT_DEFAULT:
        connection_bundles = spyctl_conn_b.connection_bundles_output(connection_bundles)
    cli.show(
        connection_bundles, 
        output, 
        {lib.OUTPUT_DEFAULT: spyctl_conn_b.connection_bundle_summary_output},
    )


def handle_get_connections(name_or_id, st, et, output, **filters):
    ctx = cfg.get_current_context()
    machines = api.get_machines(*ctx.get_api_data())
    clusters = None
    if cfg.CLUSTER_FIELD in filters or cfg.CLUSTER_FIELD in ctx.get_filters():
        clusters = api.get_clusters(*ctx.get_api_data())
    machines = filt.filter_machines(machines, **filters)
    muids = [m["uid"] for m in machines]
    connections = api.get_connections(*ctx.get_api_data(), muids, (st, et))
    connections = filt.filter_processes(connections, **filters)
    if name_or_id:
        connections = filt.filter_obj(
            connections, ["proc_name", "id"], name_or_id
        )
    if output != lib.OUTPUT_DEFAULT:
        connections = spyctl_conns.connections_output(connections)

    def summary_output(x):
        return spyctl_conns.connections_output_summary(
            x, filters.get("ignore_ips", False)
        )

    cli.show(
        connections,
        output,
        {lib.OUTPUT_DEFAULT: summary_output},
    )


# ---- Helper Functions ------


def get_muids_scope(**filters):
    ctx = cfg.get_current_context()
    machines_filters = filters.pop(lib.MACHINES_FIELD, None)
    ctx_machines_filters = ctx.get_filters().get(lib.MACHINES_FIELD)
    if not machines_filters and not ctx_machines_filters:
        return
    machines = api.get_machines(*ctx.get_api_data())
    machines = filt.filter_machines(machines, **filters)
    muids = [m["uid"] for m in machines]
    return muids


def get_cluids_scope(**filters):
    ctx = cfg.get_current_context()
    clusters_filters = filters.pop(lib.CLUSTER_FIELD, None)
    ctx_clusters_filters = ctx.get_filters().get(lib.CLUSTER_FIELD)
    if not clusters_filters and not ctx_clusters_filters:
        return
    clusters = api.get_clusters(*ctx.get_api_data())
    clusters = filt.filter_clusters(clusters, **filters)
    cluids = [c["uid"] for c in clusters]
    return cluids


def __get_latest_timestamp(obj: Dict):
    latest_timestamp = obj.get(lib.METADATA_FIELD, {}).get(
        lib.LATEST_TIMESTAMP_FIELD
    )
    if not latest_timestamp:
        cli.err_exit(
            f"Resource has no {lib.LATEST_TIMESTAMP_FIELD} field in"
            f" its {lib.METADATA_FIELD}"
        )
    return latest_timestamp


def __get_policies_from_option(pol_names_or_uids: List[str]) -> List[Dict]:
    ctx = cfg.get_current_context()
    policies = api.get_policies(*ctx.get_api_data())
    if not policies:
        cli.err_exit("No policies to use as filters.")
    rv = []
    if ALL in pol_names_or_uids:
        rv = policies
    else:
        filtered_pols = {}
        for pol_name_or_uid in pol_names_or_uids:
            pols = filt.filter_obj(
                policies,
                [
                    [lib.METADATA_FIELD, lib.NAME_FIELD],
                    [lib.METADATA_FIELD, lib.METADATA_UID_FIELD],
                ],
                pol_name_or_uid,
            )
            if len(pols) == 0:
                cli.try_log(
                    "Unable to locate policy with name or UID"
                    f" {pol_name_or_uid}",
                    is_warning=True,
                )
                continue
            for policy in pols:
                pol_uid = policy[lib.METADATA_FIELD][lib.METADATA_UID_FIELD]
                filtered_pols[pol_uid] = policy
        rv = list(filtered_pols.values())
    if not policies:
        cli.err_exit("No policies to use as filters.")
    return rv


def __calc_policy_coverage(
    fingerprints: List[Dict], policies: List[Dict] = None
) -> Tuple[List[Dict], float]:
    """Calculates policy coverage from a list of fingerprints

    Args:
        fingerprints (List[Dict]): List of fingerprints to calculate the
            coverage of
        policies (List[Dict], optional): List of policies to calculate
            coverage with. Defaults to None. If None, will download applied
            policies from the Spyderbat Backend.

    Returns:
        Tuple[List[Dict], float]: (List of uncovered fingerprints, coverage
            percentage)
    """
    ctx = cfg.get_current_context()
    if policies is None:
        policies = api.get_policies(*ctx.get_api_data())
    orig_fprint_groups = spyctl_fprints.make_fingerprint_groups(fingerprints)
    total = 0
    for groups in orig_fprint_groups:
        total += len(groups)
    if total == 0:
        cli.err_exit("No fingerprints to calculate coverage of.")
    uncovered_fprints = fingerprints
    for policy in policies:
        filters = lib.selectors_to_filters(policy)
        uncovered_fprints = filt.filter_fingerprints(
            uncovered_fprints,
            use_context_filters=False,
            suppress_warning=True,
            not_matching=True,
            **filters,
        )
    uncovered_fprint_groups = spyctl_fprints.make_fingerprint_groups(
        uncovered_fprints
    )
    uncovered_tot = 0
    for groups in uncovered_fprint_groups:
        uncovered_tot += len(groups)
    coverage = 1 - (uncovered_tot / total)
    return uncovered_fprint_groups, coverage<|MERGE_RESOLUTION|>--- conflicted
+++ resolved
@@ -18,14 +18,10 @@
 import spyctl.resources.connections as spyctl_conns
 import spyctl.resources.spydertraces as spyctl_spytrace
 import spyctl.resources.containers as spyctl_cont
-<<<<<<< HEAD
+import spyctl.resources.suppression_policies as s_pol
 import spyctl.resources.connectionbundles as spyctl_conn_b
-=======
-import spyctl.resources.suppression_policies as s_pol
->>>>>>> 587905b6
 import spyctl.spyctl_lib as lib
 import time
-
 
 ALL = "all"
 not_time_based = [
@@ -88,13 +84,10 @@
         handle_get_processes(name_or_id, st, et, output, **filters)
     elif resource == lib.CONNECTIONS_RESOURCE:
         handle_get_connections(name_or_id, st, et, output, **filters)
-<<<<<<< HEAD
+    elif resource == lib.SPYDERTRACE_RESOURCE:
+        handle_get_spydertraces(name_or_id, st, et, output, **filters)
     elif resource == lib.CONNECTION_BUNDLES_RESOURCE:
         handle_get_connection_bundles(name_or_id, st, et, output, **filters)
-=======
-    elif resource == lib.SPYDERTRACE_RESOURCE:
-        handle_get_spydertraces(name_or_id, st, et, output, **filters)
->>>>>>> 587905b6
     elif resource == lib.CONTAINER_RESOURCE:
         handle_get_containers(name_or_id, st, et, output, **filters)
     # elif resource == lib.SPYDERTRACE_SUMMARY_RESOURCE:
