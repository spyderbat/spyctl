--- conflicted
+++ resolved
@@ -15,11 +15,8 @@
 import spyctl.resources.policies as spyctl_policies
 import spyctl.resources.processes as spyctl_procs
 import spyctl.resources.connections as spyctl_conns
-<<<<<<< HEAD
 import spyctl.resources.spydertraces as spyctl_spytrace
-=======
 import spyctl.resources.containers as spyctl_cont
->>>>>>> fa187831
 import spyctl.spyctl_lib as lib
 
 ALL = "all"
@@ -70,13 +67,10 @@
         handle_get_processes(name_or_id, st, et, output, **filters)
     elif resource == lib.CONNECTIONS_RESOURCE:
         handle_get_connections(name_or_id, st, et, output, **filters)
-<<<<<<< HEAD
     elif resource == lib.SPYDERTRACE_RESOURCE:
         handle_get_spydertraces(name_or_id, st, et, output, **filters)
-=======
     elif resource == lib.CONTAINER_RESOURCE:
         handle_get_containers(name_or_id, st, et, output, **filters)
->>>>>>> fa187831
     else:
         cli.err_exit(f"The 'get' command is not supported for {resource}")
 
