import json
import time
from typing import IO, Dict, List, Tuple

import spyctl.api as api
import spyctl.cli as cli
import spyctl.config.configs as cfg
import spyctl.filter_resource as filt
import spyctl.resources.agents as spy_agents
import spyctl.resources.api_filters.agents as a_api_filt
import spyctl.resources.api_filters.fingerprints as f_api_filt
import spyctl.resources.clusters as spyctl_clusts
import spyctl.resources.connections as spyctl_conns
import spyctl.resources.containers as spyctl_cont
import spyctl.resources.deployments as spyctl_deployments
import spyctl.resources.fingerprints as spyctl_fprints
import spyctl.resources.flags as spyctl_flags
import spyctl.resources.machines as spyctl_machines
import spyctl.resources.namespaces as spyctl_names
import spyctl.resources.nodes as spyctl_nodes
import spyctl.resources.pods as spyctl_pods
import spyctl.resources.policies as spyctl_policies
import spyctl.resources.processes as spyctl_procs
import spyctl.resources.spydertraces as spyctl_spytrace
import spyctl.resources.suppression_policies as s_pol
import spyctl.spyctl_lib as lib

ALL = "all"
not_time_based = [
    lib.MACHINES_RESOURCE,
    lib.POLICIES_RESOURCE,
    lib.CLUSTERS_RESOURCE,
]

<<<<<<< HEAD
LAST_MODEL = False
=======
>>>>>>> fc9bb34f
NDJSON = False


def handle_get(
    resource, name_or_id, st, et, file, latest, exact, output, **filters
):
<<<<<<< HEAD
    global LAST_MODEL, NDJSON
=======
    global NDJSON
>>>>>>> fc9bb34f
    resrc_plural = lib.get_plural_name_from_alias(resource)
    if resrc_plural and resrc_plural not in not_time_based:
        cli.try_log(
            f"Getting {resrc_plural} from {lib.epoch_to_zulu(st)} to"
            f" {lib.epoch_to_zulu(et)}"
        )
    elif resrc_plural:
        cli.try_log(f"Getting {resrc_plural}")
    if name_or_id and not exact:
        name_or_id = name_or_id + "*" if name_or_id[-1] != "*" else name_or_id
        name_or_id = "*" + name_or_id if name_or_id[0] != "*" else name_or_id
    ctx = cfg.get_current_context()
    src = ctx.global_source
    NDJSON = filters.pop("ndjson", False)
    # Craft filters by machine if applicable
    muids = get_muids_scope(**filters)
    if muids:
        if len(muids) == 1:
            src = muids[0]
        else:
            filters[lib.MACHINES_FIELD] = muids
    # Craft filters by cluster
    cluids = get_cluids_scope(**filters)
    LAST_MODEL = filters.pop("last_model", False)
    NDJSON = filters.pop("ndjson", False)
    if cluids:
        filters[lib.CLUSTER_FIELD] = cluids
    if resource == lib.CLUSTERS_RESOURCE:
        handle_get_clusters(name_or_id, output, **filters)
    elif resource == lib.FINGERPRINTS_RESOURCE:
        handle_get_fingerprints(
            name_or_id, st, et, output, file, latest, src, **filters
        )
    elif resource == lib.MACHINES_RESOURCE:
        handle_get_machines(name_or_id, output, **filters)
    elif resource == lib.DEPLOYMENTS_RESOURCE:
        handle_get_deployments(name_or_id, st, et, output, **filters)
    elif resource == lib.NAMESPACES_RESOURCE:
        handle_get_namespaces(name_or_id, st, et, output, **filters)
    elif resource == lib.NODES_RESOURCE:
        handle_get_nodes(name_or_id, st, et, output, **filters)
    elif resource == lib.AGENT_RESOURCE:
        handle_get_agents(name_or_id, st, et, output, src, **filters)
    elif resource == lib.PODS_RESOURCE:
        handle_get_pods(name_or_id, st, et, output, **filters)
    elif resource == lib.REDFLAGS_RESOURCE:
        handle_get_redflags(name_or_id, st, et, output, **filters)
    elif resource == lib.OPSFLAGS_RESOURCE:
        handle_get_opsflags(name_or_id, st, et, output, **filters)
    elif resource == lib.POLICIES_RESOURCE:
        handle_get_policies(name_or_id, output, file, st, et, **filters)
    elif resource == lib.PROCESSES_RESOURCE:
        handle_get_processes(name_or_id, st, et, output, **filters)
    elif resource == lib.CONNECTIONS_RESOURCE:
        handle_get_connections(name_or_id, st, et, output, **filters)
    elif resource == lib.SPYDERTRACE_RESOURCE:
        handle_get_spydertraces(name_or_id, st, et, output, **filters)
    elif resource == lib.CONTAINER_RESOURCE:
        handle_get_containers(name_or_id, st, et, output, **filters)
    # elif resource == lib.SPYDERTRACE_SUMMARY_RESOURCE:
    #     handle_get_trace_summaries(name_or_id, st, et, output, **filters)
    elif resource == lib.SUPPRESSION_POLICY_RESOURCE:
        handle_get_suppression_policies(name_or_id, st, et, output, **filters)
    else:
        cli.err_exit(f"The 'get' command is not supported for {resource}")


def handle_get_clusters(name_or_id, output: str, **filters: Dict):
    ctx = cfg.get_current_context()
    clusters = api.get_clusters(*ctx.get_api_data())
    clusters = filt.filter_clusters(clusters, **filters)
    output_clusters = []
    for cluster in clusters:
        output_clusters.append(
            {
                "name": cluster["name"],
                "uid": cluster["uid"],
                "cluster_details": {
                    "first_seen": cluster["valid_from"],
                    "last_data": cluster["last_data"],
                    "cluster_id": cluster["cluster_details"]["cluster_uid"],
                },
            }
        )
    if name_or_id:
        output_clusters = filt.filter_obj(
            output_clusters, ["name", "uid"], name_or_id
        )
    if output != lib.OUTPUT_DEFAULT:
        output_clusters = spyctl_clusts.clusters_output(output_clusters)
    cli.show(
        output_clusters,
        output,
        {lib.OUTPUT_DEFAULT: spyctl_clusts.clusters_summary_output},
    )


def handle_get_agents(
    name_or_id,
    st,
    et,
    output,
    src: str,
    **filters: Dict,
):
    ctx = cfg.get_current_context()
    usage_csv_file: IO = filters.pop("usage_csv", None)
    usage_json: bool = filters.pop("usage_json", None)
    raw_metrics_json: bool = filters.pop("raw_metrics_json", False)
    include_latest_metrics = not filters.pop("health_only", False)
    pipeline = a_api_filt.generate_pipeline(
        name_or_id, None, True, filters=filters
    )
    if usage_csv_file:
        agent_st = __st_at_least_2hrs(st)
        agents = api.get_agents(
            *ctx.get_api_data(), [src], time=(agent_st, et), pipeline=pipeline
        )
        # We're only outputting the metrics data to a csv file
        handle_agent_usage_csv(agents, st, et, usage_csv_file)
    elif usage_json:
        agent_st = __st_at_least_2hrs(st)
        agents = api.get_agents(
            *ctx.get_api_data(), [src], time=(agent_st, et), pipeline=pipeline
        )
        handle_agent_usage_json(agents, st, et)
    elif raw_metrics_json:
        agent_st = __st_at_least_2hrs(st)
        agents = api.get_agents(
            *ctx.get_api_data(), [src], time=(agent_st, et), pipeline=pipeline
        )
        handle_agent_metrics_json(agents, st, et)
    else:
        # Normal path for output
        agents = api.get_agents(
            *ctx.get_api_data(), [src], time=(st, et), pipeline=pipeline
        )
        agents = filt.filter_agents(agents, **filters)
        if output == lib.OUTPUT_DEFAULT:
            output = lib.OUTPUT_RAW
            agents = spy_agents.agent_summary_output(agents)
        elif output == lib.OUTPUT_WIDE:
            cli.try_log("Retrieving source data for agent(s).")
            sources_data = api.get_sources_data_for_agents(*ctx.get_api_data())
            output = lib.OUTPUT_RAW
            agents = spy_agents.agents_output_wide(
                agents, sources_data, include_latest_metrics
            )
        else:
            agents = spy_agents.agents_output(agents)
        cli.show(
            agents,
            output,
            {},
        )


def __st_at_least_2hrs(st: float):
    two_hours_secs = 60 * 60 * 2
    now = time.time()
    if now - st < two_hours_secs:
        return now - two_hours_secs
    return st


def handle_agent_usage_csv(agents: List[Dict], st, et, metrics_csv_file: IO):
    ctx = cfg.get_current_context()
    cli.try_log("Retrieving metrics records.")
    agent_map = spy_agents.metrics_ref_map(agents)
    sources = [agent["muid"] for agent in agents]
    pipeline = a_api_filt.generate_metrics_pipeline()
    metrics_csv_file.write(spy_agents.metrics_header())
    for metrics_record in api.get_agent_metrics(
        *ctx.get_api_data(), sources, (st, et), pipeline
    ):
        metrics_csv_file.write(
            spy_agents.usage_line(
                metrics_record, agent_map.get(metrics_record["ref"])
            )
        )


def handle_agent_usage_json(agents: List[Dict], st, et):
    ctx = cfg.get_current_context()
    cli.try_log("Retrieving metrics records.")
    agent_map = spy_agents.metrics_ref_map(agents)
    sources = [agent["muid"] for agent in agents]
    pipeline = a_api_filt.generate_metrics_pipeline()
    for metrics_record in api.get_agent_metrics(
        *ctx.get_api_data(), sources, (st, et), pipeline, lib.is_redirected()
    ):
        if NDJSON:
            cli.show(json.dumps(metrics_record), lib.OUTPUT_RAW)
        else:
            cli.show(
                spy_agents.usage_dict(
                    metrics_record, agent_map.get(metrics_record["ref"])
                ),
                lib.OUTPUT_JSON,
            )


def handle_agent_metrics_json(agents: List[Dict], st, et):
    ctx = cfg.get_current_context()
    cli.try_log("Retrieving metrics records.")
    sources = [agent["muid"] for agent in agents]
    pipeline = a_api_filt.generate_metrics_pipeline()
    for metrics_record in api.get_agent_metrics(
        *ctx.get_api_data(), sources, (st, et), pipeline, lib.is_redirected()
    ):
        cli.show(metrics_record, lib.OUTPUT_JSON)


def handle_get_deployments(name_or_id, st, et, output, **filters):
    ctx = cfg.get_current_context()
    clusters = api.get_clusters(*ctx.get_api_data())
    clusters = filt.filter_clusters(clusters, **filters)
    deployments = api.get_deployments(*ctx.get_api_data(), clusters, (st, et))
    deployments = filt.filter_deployments(deployments, **filters)
    if name_or_id:
        deployments = filt.filter_obj(
            deployments, [[lib.METADATA_FIELD, "name"]], name_or_id
        )
    if output != lib.OUTPUT_DEFAULT:
        deployments = spyctl_deployments.deployments_output(deployments)
    cli.show(
        deployments,
        output,
        {lib.OUTPUT_DEFAULT: spyctl_deployments.deployments_summary_output},
    )


def handle_get_namespaces(name, st, et, output, **filters):
    ctx = cfg.get_current_context()
    clusters = api.get_clusters(*ctx.get_api_data())
    clusters = filt.filter_clusters(clusters, **filters)
    namespaces = api.get_namespaces(*ctx.get_api_data(), clusters, (st, et))
    namespaces = filt.filter_namespaces(
        namespaces, clusters_data=clusters, **filters
    )
    if name:
        namespaces = filt.filter_obj(namespaces, ["namespaces"], name)
    if output != lib.OUTPUT_DEFAULT:
        namespaces = spyctl_names.namespaces_output(namespaces)
    cli.show(
        namespaces,
        output,
        {lib.OUTPUT_DEFAULT: spyctl_names.namespace_summary_output},
    )


def handle_get_machines(name_or_id, output: str, **filters: Dict):
    ctx = cfg.get_current_context()
    machines = api.get_machines(*ctx.get_api_data())
    machines = filt.filter_machines(machines, **filters)
    if name_or_id:
        machines = filt.filter_obj(machines, ["name", "uid"], name_or_id)
    if output != lib.OUTPUT_DEFAULT:
        machines = spyctl_machines.machines_output(machines)
    cli.show(
        machines,
        output,
        {lib.OUTPUT_DEFAULT: spyctl_machines.machines_summary_output},
    )


def handle_get_nodes(name_or_id, st, et, output: str, **filters: Dict):
    ctx = cfg.get_current_context()
    clusters = api.get_clusters(*ctx.get_api_data())
    clusters = filt.filter_clusters(clusters, **filters)
    nodes = api.get_nodes(*ctx.get_api_data(), clusters, (st, et))
    nodes = filt.filter_nodes(nodes, **filters)
    if name_or_id:
        nodes = filt.filter_obj(
            nodes,
            [[lib.METADATA_FIELD, lib.METADATA_NAME_FIELD], lib.ID_FIELD],
            name_or_id,
        )
    if output != lib.OUTPUT_DEFAULT:
        nodes = spyctl_nodes.nodes_output(nodes)
    cli.show(
        nodes,
        output,
        {lib.OUTPUT_DEFAULT: spyctl_nodes.nodes_output_summary},
    )


def handle_get_pods(name_or_id, st, et, output, **filters):
    ctx = cfg.get_current_context()
    clusters = api.get_clusters(*ctx.get_api_data())
    clusters = filt.filter_clusters(clusters, **filters)
    pods = api.get_pods(*ctx.get_api_data(), clusters, (st, et))
    pods = filt.filter_pods(pods)
    if name_or_id:
        pods = filt.filter_obj(
            pods,
            [[lib.METADATA_FIELD, lib.METADATA_NAME_FIELD], lib.ID_FIELD],
            name_or_id,
        )
    if output != lib.OUTPUT_DEFAULT:
        pods = spyctl_pods.pods_output(pods)
    cli.show(
        pods,
        output,
        {lib.OUTPUT_DEFAULT: spyctl_pods.pods_output_summary},
    )


def handle_get_redflags(name_or_id, st, et, output, **filters):
    ctx = cfg.get_current_context()
    flags = api.get_redflags(*ctx.get_api_data(), (st, et))
    flags = filt.filter_redflags(flags, **filters)
    if name_or_id:
        flags = filt.filter_obj(flags, ["short_name", "id"], name_or_id)
    if output != lib.OUTPUT_DEFAULT:
        flags = spyctl_flags.flags_output(flags)
    cli.show(
        flags,
        output,
        {lib.OUTPUT_DEFAULT: spyctl_flags.flags_output_summary},
    )


def handle_get_opsflags(name_or_id, st, et, output, **filters):
    ctx = cfg.get_current_context()
    flags = api.get_opsflags(*ctx.get_api_data(), (st, et))
    flags = filt.filter_opsflags(flags, **filters)
    if name_or_id:
        flags = filt.filter_obj(flags, ["short_name", "id"], name_or_id)
    if output != lib.OUTPUT_DEFAULT:
        flags = spyctl_flags.flags_output(flags)
    cli.show(
        flags,
        output,
        {lib.OUTPUT_DEFAULT: spyctl_flags.flags_output_summary},
    )


def handle_get_fingerprints(
    name_or_id, st, et, output, files: List[IO], latest, src, **filters
):
    ctx = cfg.get_current_context()
    # Pop any extra options
    pol_names_or_uids = filters.pop(lib.POLICY_UID_FIELD, None)
    policy_coverage = filters.pop("policy_coverage", False)
    # Retrieve fingerprints and filter based on desired scope
    if files:
        orig_fprints = __get_fingerprints_matching_files_scope(
            name_or_id, files, latest, st, et, src, **filters
        )
    elif pol_names_or_uids:
        orig_fprints = __get_fingerprints_matching_policies_scope(
            name_or_id, pol_names_or_uids, latest, st, et, src, **filters
        )
    else:
        pipeline = f_api_filt.generate_pipeline(
            name_or_id, filters.get(lib.TYPE_FIELD), filters=filters
        )
        orig_fprints = api.get_fingerprints(
            *ctx.get_api_data(),
            [src],
            (st, et),
            fprint_type=filters.get(lib.TYPE_FIELD),
            pipeline=pipeline,
        )
    # Build fingerprint groups
    if policy_coverage:
        fprint_groups, coverage_percentage = __calc_policy_coverage(
            orig_fprints
        )
    else:
        fprint_groups = spyctl_fprints.make_fingerprint_groups(orig_fprints)
    # Output in desired format
    if output != lib.OUTPUT_DEFAULT and output != lib.OUTPUT_WIDE:
        tmp_grps = []
        for grps in fprint_groups:
            tmp_grps.extend(grps)
        fprint_groups = spyctl_fprints.fprint_groups_output(tmp_grps)
    else:
        if output == lib.OUTPUT_DEFAULT:
            if policy_coverage:
                fprint_groups = spyctl_fprints.fprint_grp_output_summary(
                    fprint_groups, True, coverage_percentage
                )
            else:
                fprint_groups = spyctl_fprints.fprint_grp_output_summary(
                    fprint_groups
                )
        else:
            if policy_coverage:
                fprint_groups = spyctl_fprints.fprint_grp_output_wide(
                    fprint_groups, True, coverage_percentage
                )
            else:
                fprint_groups = spyctl_fprints.fprint_grp_output_wide(
                    fprint_groups
                )
        output = lib.OUTPUT_RAW
    cli.show(fprint_groups, output)


def __get_fingerprints_matching_files_scope(
    name_or_id, files, latest, st, et, src, **filters
) -> List[Dict]:
    ctx = cfg.get_current_context()
    if latest and len(files) > 1:
        cli.try_log(
            "Unable to use --latest option for multiple input files",
            is_warning=True,
        )
    elif latest:
        resrc_data = lib.load_resource_file(files[0])
        filters = lib.selectors_to_filters(resrc_data)
        st = __get_latest_timestamp(resrc_data)
        et = time.time()
    pipeline = f_api_filt.generate_pipeline(
        name_or_id, filters.get(lib.TYPE_FIELD), filters=filters
    )
    orig_fprints = api.get_fingerprints(
        *ctx.get_api_data(),
        [src],
        (st, et),
        fprint_type=filters.get(lib.TYPE_FIELD),
        pipeline=pipeline,
    )
    rv = []
    for file in files:
        resrc_data = lib.load_resource_file(file)
        filters = lib.selectors_to_filters(resrc_data)
        if len(filters) == 0:
            cli.err_exit(
                f"Unable generate filters for {file.name}. Does it have a"
                " spec field with selectors?"
            )
        rv.extend(
            filt.filter_fingerprints(
                orig_fprints,
                use_context_filters=False,
                suppress_warning=True,
                **filters,
            )
        )
    if not rv:
        cli.try_log("No fingerprints matched input files.")
    return rv


def __get_fingerprints_matching_policies_scope(
    name_or_id, pol_names_or_uids, latest, st, et, src, **filters
) -> List[Dict]:
    if pol_names_or_uids:
        policies = __get_policies_from_option(pol_names_or_uids)
    else:
        policies = None
    ctx = cfg.get_current_context()
    if latest and len(policies) > 1:
        cli.try_log(
            "Unable to use --latest option for multiple policies",
            is_warning=True,
        )
    elif latest:
        filters = lib.selectors_to_filters(policies[0])
        st = __get_latest_timestamp(policies[0])
        et = time.time()
    pipeline = f_api_filt.generate_pipeline(
        name_or_id, filters.get(lib.TYPE_FIELD), filters=filters
    )
    orig_fprints = api.get_fingerprints(
        *ctx.get_api_data(),
        [src],
        (st, et),
        fprint_type=filters.get(lib.TYPE_FIELD),
        pipeline=pipeline,
    )
    rv = []
    for policy in policies:
        filters = lib.selectors_to_filters(policy)
        rv.extend(
            filt.filter_fingerprints(
                orig_fprints,
                use_context_filters=False,
                suppress_warning=True,
                **filters,
            )
        )
    if not rv:
        cli.try_log("No fingerprints matched policies scope.")
    return rv


def handle_get_trace_summaries(name_or_id, st, et, output, **filters):
    ctx = cfg.get_current_context()
    machines = api.get_machines(*ctx.get_api_data())
    machines = filt.filter_machines(machines, **filters)
    muids = [m["uid"] for m in machines]
    orig_fprints = api.get_trace_summaries(
        *ctx.get_api_data(),
        muids,
        (st, et),
    )
    orig_fprints = filt.filter_fingerprints(orig_fprints, **filters)
    cli.show(orig_fprints, lib.OUTPUT_JSON)


def handle_get_suppression_policies(name_or_id, st, et, output, **filters):
    ctx = cfg.get_current_context()
    policies = api.get_policies(
        *ctx.get_api_data(),
        params={lib.METADATA_TYPE_FIELD: lib.POL_TYPE_TRACE},
    )
    policies = filt.filter_policies(policies, **filters)
    if name_or_id:
        policies = filt.filter_obj(
            policies,
            [
                [lib.METADATA_FIELD, lib.NAME_FIELD],
                [lib.METADATA_FIELD, lib.METADATA_UID_FIELD],
            ],
            name_or_id,
        )
    if output != lib.OUTPUT_DEFAULT:
        policies = s_pol.s_policies_output(policies)
    else:
        policies = s_pol.s_policies_summary_output(policies)
        output = lib.OUTPUT_RAW
    cli.show(policies, output)


def get_fingerprints_matching_policies(
    orig_fprints, policies: List[Dict]
) -> List[Dict]:
    rv = []
    for policy in policies:
        filters = lib.selectors_to_filters(policy)
        rv.extend(
            filt.filter_fingerprints(
                orig_fprints,
                use_context_filters=False,
                suppress_warning=True,
                **filters,
            )
        )
    if not rv:
        cli.try_log("No fingerprints matched input files")
    return rv


def handle_get_policies(name_or_id, output, files, st, et, **filters):
    has_matching = filters.pop("has_matching", False)
    file_output = filters.pop("output_to_file", False)
    ctx = cfg.get_current_context()
    if files:
        policies = []
        for file in files:
            resource_data = lib.load_resource_file(file)
            kind = resource_data.get(lib.KIND_FIELD)
            if kind != lib.POL_KIND:
                cli.try_log(
                    f"Input file {file.name} is not a policy.. skipping",
                    is_warning=True,
                )
                continue
            policies.append(resource_data)
    else:
        policies = api.get_policies(*ctx.get_api_data())
    policies = filt.filter_policies(policies, **filters)
    if name_or_id:
        policies = filt.filter_obj(
            policies,
            [
                [lib.METADATA_FIELD, lib.NAME_FIELD],
                [lib.METADATA_FIELD, lib.METADATA_UID_FIELD],
            ],
            name_or_id,
        )
    if file_output:
        for policy in policies:
            out_fn = lib.find_resource_filename(policy, "policy_output")
            if output != lib.OUTPUT_JSON:
                output = lib.OUTPUT_YAML
            out_fn = lib.unique_fn(out_fn, output)
            cli.show(
                policy, output, dest=lib.OUTPUT_DEST_FILE, output_fn=out_fn
            )
    else:
        if has_matching:
            policies, no_match_pols = calculate_has_matching_fprints(
                policies, st, et
            )
        else:
            no_match_pols = []
        if output != lib.OUTPUT_DEFAULT:
            policies = spyctl_policies.policies_output(
                policies + no_match_pols
            )
        else:
            policies = spyctl_policies.policies_summary_output(
                policies, has_matching, no_match_pols
            )
            output = lib.OUTPUT_RAW
        cli.show(
            policies,
            output,
        )


def calculate_has_matching_fprints(
    policies: List[Dict], st, et
) -> Tuple[List[Dict], List[Dict]]:
    has_matching = []
    no_matching = []
    ctx = cfg.get_current_context()
    machines = api.get_machines(*ctx.get_api_data())
    muids = [m["uid"] for m in machines]
    fingerprints = api.get_fingerprints(*ctx.get_api_data(), muids, (st, et))
    for policy in policies:
        filters = lib.selectors_to_filters(policy)
        if filt.filter_fingerprints(
            fingerprints,
            use_context_filters=False,
            suppress_warning=True,
            **filters,
        ):
            has_matching.append(policy)
        else:
            no_matching.append(policy)
    return has_matching, no_matching


def handle_get_processes(name_or_id, st, et, output, **filters):
    ctx = cfg.get_current_context()
    machines = api.get_machines(*ctx.get_api_data())
    machines = filt.filter_machines(machines, **filters)
    muids = [m["uid"] for m in machines]
    processes = api.get_processes(*ctx.get_api_data(), muids, (st, et))
    processes = filt.filter_processes(processes, **filters)
    if name_or_id:
        processes = filt.filter_obj(processes, ["name", "id"], name_or_id)
    if output != lib.OUTPUT_DEFAULT:
        processes = spyctl_procs.processes_output(processes)
    cli.show(
        processes,
        output,
        {lib.OUTPUT_DEFAULT: spyctl_procs.processes_output_summary},
    )


def handle_get_spydertraces(name_or_id, st, et, output, **filters):
    ctx = cfg.get_current_context()
    machines = api.get_machines(*ctx.get_api_data())
    machines = filt.filter_machines(machines, **filters)
    muids = [m["uid"] for m in machines]
    spydertraces = api.get_spydertraces(*ctx.get_api_data(), muids, (st, et))
    spydertraces = filt.filter_spydertraces(spydertraces, **filters)
    if name_or_id:
        spydertraces = filt.filter_obj(
            spydertraces, ["name", "id"], name_or_id
        )
    if output != lib.OUTPUT_DEFAULT and output != lib.OUTPUT_WIDE:
        spydertraces = spyctl_spytrace.spydertraces_output(spydertraces)

    if output == lib.OUTPUT_WIDE:
        spydertraces = spyctl_spytrace.spydertraces_output_wide(spydertraces)
    else:
        cli.show(
            spydertraces,
            output,
            {lib.OUTPUT_DEFAULT: spyctl_spytrace.spydertraces_summary_output},
        )


def handle_get_containers(name_or_id, st, et, output, **filters):
    ctx = cfg.get_current_context()
    machines = api.get_machines(*ctx.get_api_data())
    machines = filt.filter_machines(machines, **filters)
    muids = [m["uid"] for m in machines]
    if LAST_MODEL:
        containers = api.get_containers(*ctx.get_api_data(), muids, (st, et))
        containers = filt.filter_containers(containers, **filters)
        if name_or_id:
            containers = filt.filter_obj(containers, ["name", "id"], name_or_id)
        if output != lib.OUTPUT_DEFAULT:
            containers = spyctl_cont.container_output(containers)
        cli.show(
            containers,
            output,
            {lib.OUTPUT_DEFAULT: spyctl_cont.container_summary_output},
        )
    else:



def handle_get_connections(name_or_id, st, et, output, **filters):
    ctx = cfg.get_current_context()
    ignore_ips = filters.pop("ignore_ips", False)
    machines = api.get_machines(*ctx.get_api_data())
    machines = filt.filter_machines(machines, **filters)
    muids = [m["uid"] for m in machines]
    if LAST_MODEL:
        connections = api.get_connections_last_model(
            *ctx.get_api_data(), muids, (st, et)
        )
        connections = filt.filter_connections(connections, **filters)
        if name_or_id:
            connections = filt.filter_obj(
                connections, ["proc_name", "id"], name_or_id
            )
        if output == lib.OUTPUT_DEFAULT:
            summary = spyctl_conns.connections_output_summary(connections, ignore_ips)
        if output != lib.OUTPUT_DEFAULT:
            connections = spyctl_conns.connections_output(connections)

        def summary_output(x):
            return spyctl_conns.connections_output_summary(
                x, filters.get("ignore_ips", False)
            )

        cli.show(
            connections,
            output,
            {lib.OUTPUT_DEFAULT: summary_output},
        )
    else:
        if output == lib.OUTPUT_DEFAULT:
            summary = spyctl_conns.conn_stream_summary_output(
                ctx, muids, (st, et), ignore_ips
            )
            cli.show(summary, lib.OUTPUT_RAW)
        else:
            for connection in api.get_connections(
                *ctx.get_api_data(), muids, (st, et)
            ):
                if output == lib.OUTPUT_JSON and NDJSON:
                    cli.show(json.dumps(connection), lib.OUTPUT_RAW)
                else:
                    cli.show(connection, output)


# ---- Helper Functions ------


def get_muids_scope(**filters):
    ctx = cfg.get_current_context()
    machines_filters = filters.pop(lib.MACHINES_FIELD, None)
    ctx_machines_filters = ctx.get_filters().get(lib.MACHINES_FIELD)
    if not machines_filters and not ctx_machines_filters:
        return
    machines = api.get_machines(*ctx.get_api_data())
    machines = filt.filter_machines(machines, **filters)
    muids = [m["uid"] for m in machines]
    return muids


def get_cluids_scope(**filters):
    ctx = cfg.get_current_context()
    clusters_filters = filters.pop(lib.CLUSTER_FIELD, None)
    ctx_clusters_filters = ctx.get_filters().get(lib.CLUSTER_FIELD)
    if not clusters_filters and not ctx_clusters_filters:
        return
    clusters = api.get_clusters(*ctx.get_api_data())
    clusters = filt.filter_clusters(clusters, **filters)
    cluids = [c["uid"] for c in clusters]
    return cluids


def __get_latest_timestamp(obj: Dict):
    latest_timestamp = obj.get(lib.METADATA_FIELD, {}).get(
        lib.LATEST_TIMESTAMP_FIELD
    )
    if not latest_timestamp:
        cli.err_exit(
            f"Resource has no {lib.LATEST_TIMESTAMP_FIELD} field in"
            f" its {lib.METADATA_FIELD}"
        )
    return latest_timestamp


def __get_policies_from_option(pol_names_or_uids: List[str]) -> List[Dict]:
    ctx = cfg.get_current_context()
    policies = api.get_policies(*ctx.get_api_data())
    if not policies:
        cli.err_exit("No policies to use as filters.")
    rv = []
    if ALL in pol_names_or_uids:
        rv = policies
    else:
        filtered_pols = {}
        for pol_name_or_uid in pol_names_or_uids:
            pols = filt.filter_obj(
                policies,
                [
                    [lib.METADATA_FIELD, lib.NAME_FIELD],
                    [lib.METADATA_FIELD, lib.METADATA_UID_FIELD],
                ],
                pol_name_or_uid,
            )
            if len(pols) == 0:
                cli.try_log(
                    "Unable to locate policy with name or UID"
                    f" {pol_name_or_uid}",
                    is_warning=True,
                )
                continue
            for policy in pols:
                pol_uid = policy[lib.METADATA_FIELD][lib.METADATA_UID_FIELD]
                filtered_pols[pol_uid] = policy
        rv = list(filtered_pols.values())
    if not policies:
        cli.err_exit("No policies to use as filters.")
    return rv


def __calc_policy_coverage(
    fingerprints: List[Dict], policies: List[Dict] = None
) -> Tuple[List[Dict], float]:
    """Calculates policy coverage from a list of fingerprints

    Args:
        fingerprints (List[Dict]): List of fingerprints to calculate the
            coverage of
        policies (List[Dict], optional): List of policies to calculate
            coverage with. Defaults to None. If None, will download applied
            policies from the Spyderbat Backend.

    Returns:
        Tuple[List[Dict], float]: (List of uncovered fingerprints, coverage
            percentage)
    """
    ctx = cfg.get_current_context()
    if policies is None:
        policies = api.get_policies(*ctx.get_api_data())
    orig_fprint_groups = spyctl_fprints.make_fingerprint_groups(fingerprints)
    total = 0
    for groups in orig_fprint_groups:
        total += len(groups)
    if total == 0:
        cli.err_exit("No fingerprints to calculate coverage of.")
    uncovered_fprints = fingerprints
    for policy in policies:
        filters = lib.selectors_to_filters(policy)
        uncovered_fprints = filt.filter_fingerprints(
            uncovered_fprints,
            use_context_filters=False,
            suppress_warning=True,
            not_matching=True,
            **filters,
        )
    uncovered_fprint_groups = spyctl_fprints.make_fingerprint_groups(
        uncovered_fprints
    )
    uncovered_tot = 0
    for groups in uncovered_fprint_groups:
        uncovered_tot += len(groups)
    coverage = 1 - (uncovered_tot / total)
    return uncovered_fprint_groups, coverage<|MERGE_RESOLUTION|>--- conflicted
+++ resolved
@@ -7,8 +7,7 @@
 import spyctl.config.configs as cfg
 import spyctl.filter_resource as filt
 import spyctl.resources.agents as spy_agents
-import spyctl.resources.api_filters.agents as a_api_filt
-import spyctl.resources.api_filters.fingerprints as f_api_filt
+import spyctl.resources.api_filters as _af
 import spyctl.resources.clusters as spyctl_clusts
 import spyctl.resources.connections as spyctl_conns
 import spyctl.resources.containers as spyctl_cont
@@ -32,21 +31,14 @@
     lib.CLUSTERS_RESOURCE,
 ]
 
-<<<<<<< HEAD
-LAST_MODEL = False
-=======
->>>>>>> fc9bb34f
+LIMIT_MEM = True
 NDJSON = False
 
 
 def handle_get(
     resource, name_or_id, st, et, file, latest, exact, output, **filters
 ):
-<<<<<<< HEAD
-    global LAST_MODEL, NDJSON
-=======
-    global NDJSON
->>>>>>> fc9bb34f
+    global LIMIT_MEM, NDJSON
     resrc_plural = lib.get_plural_name_from_alias(resource)
     if resrc_plural and resrc_plural not in not_time_based:
         cli.try_log(
@@ -70,7 +62,8 @@
             filters[lib.MACHINES_FIELD] = muids
     # Craft filters by cluster
     cluids = get_cluids_scope(**filters)
-    LAST_MODEL = filters.pop("last_model", False)
+    # If latest_model is true we won't limit memory usage
+    LIMIT_MEM = not filters.pop("latest_model", False)
     NDJSON = filters.pop("ndjson", False)
     if cluids:
         filters[lib.CLUSTER_FIELD] = cluids
@@ -157,7 +150,7 @@
     usage_json: bool = filters.pop("usage_json", None)
     raw_metrics_json: bool = filters.pop("raw_metrics_json", False)
     include_latest_metrics = not filters.pop("health_only", False)
-    pipeline = a_api_filt.generate_pipeline(
+    pipeline = _af.Agents.generate_pipeline(
         name_or_id, None, True, filters=filters
     )
     if usage_csv_file:
@@ -217,7 +210,7 @@
     cli.try_log("Retrieving metrics records.")
     agent_map = spy_agents.metrics_ref_map(agents)
     sources = [agent["muid"] for agent in agents]
-    pipeline = a_api_filt.generate_metrics_pipeline()
+    pipeline = _af.Agents.generate_metrics_pipeline()
     metrics_csv_file.write(spy_agents.metrics_header())
     for metrics_record in api.get_agent_metrics(
         *ctx.get_api_data(), sources, (st, et), pipeline
@@ -234,9 +227,13 @@
     cli.try_log("Retrieving metrics records.")
     agent_map = spy_agents.metrics_ref_map(agents)
     sources = [agent["muid"] for agent in agents]
-    pipeline = a_api_filt.generate_metrics_pipeline()
+    pipeline = _af.Agents.generate_metrics_pipeline()
     for metrics_record in api.get_agent_metrics(
-        *ctx.get_api_data(), sources, (st, et), pipeline, lib.is_redirected()
+        *ctx.get_api_data(),
+        sources,
+        (st, et),
+        pipeline,
+        not lib.is_redirected(),
     ):
         if NDJSON:
             cli.show(json.dumps(metrics_record), lib.OUTPUT_RAW)
@@ -253,9 +250,13 @@
     ctx = cfg.get_current_context()
     cli.try_log("Retrieving metrics records.")
     sources = [agent["muid"] for agent in agents]
-    pipeline = a_api_filt.generate_metrics_pipeline()
+    pipeline = _af.Agents.generate_metrics_pipeline()
     for metrics_record in api.get_agent_metrics(
-        *ctx.get_api_data(), sources, (st, et), pipeline, lib.is_redirected()
+        *ctx.get_api_data(),
+        sources,
+        (st, et),
+        pipeline,
+        not lib.is_redirected(),
     ):
         cli.show(metrics_record, lib.OUTPUT_JSON)
 
@@ -402,7 +403,7 @@
             name_or_id, pol_names_or_uids, latest, st, et, src, **filters
         )
     else:
-        pipeline = f_api_filt.generate_pipeline(
+        pipeline = _af.Fingerprints.generate_pipeline(
             name_or_id, filters.get(lib.TYPE_FIELD), filters=filters
         )
         orig_fprints = api.get_fingerprints(
@@ -462,7 +463,7 @@
         filters = lib.selectors_to_filters(resrc_data)
         st = __get_latest_timestamp(resrc_data)
         et = time.time()
-    pipeline = f_api_filt.generate_pipeline(
+    pipeline = _af.Fingerprints.generate_pipeline(
         name_or_id, filters.get(lib.TYPE_FIELD), filters=filters
     )
     orig_fprints = api.get_fingerprints(
@@ -511,7 +512,7 @@
         filters = lib.selectors_to_filters(policies[0])
         st = __get_latest_timestamp(policies[0])
         et = time.time()
-    pipeline = f_api_filt.generate_pipeline(
+    pipeline = _af.Fingerprints.generate_pipeline(
         name_or_id, filters.get(lib.TYPE_FIELD), filters=filters
     )
     orig_fprints = api.get_fingerprints(
@@ -723,11 +724,13 @@
     machines = api.get_machines(*ctx.get_api_data())
     machines = filt.filter_machines(machines, **filters)
     muids = [m["uid"] for m in machines]
-    if LAST_MODEL:
+    if LIMIT_MEM:
         containers = api.get_containers(*ctx.get_api_data(), muids, (st, et))
         containers = filt.filter_containers(containers, **filters)
         if name_or_id:
-            containers = filt.filter_obj(containers, ["name", "id"], name_or_id)
+            containers = filt.filter_obj(
+                containers, ["name", "id"], name_or_id
+            )
         if output != lib.OUTPUT_DEFAULT:
             containers = spyctl_cont.container_output(containers)
         cli.show(
@@ -736,7 +739,7 @@
             {lib.OUTPUT_DEFAULT: spyctl_cont.container_summary_output},
         )
     else:
-
+        pass
 
 
 def handle_get_connections(name_or_id, st, et, output, **filters):
@@ -745,44 +748,22 @@
     machines = api.get_machines(*ctx.get_api_data())
     machines = filt.filter_machines(machines, **filters)
     muids = [m["uid"] for m in machines]
-    if LAST_MODEL:
-        connections = api.get_connections_last_model(
-            *ctx.get_api_data(), muids, (st, et)
-        )
-        connections = filt.filter_connections(connections, **filters)
-        if name_or_id:
-            connections = filt.filter_obj(
-                connections, ["proc_name", "id"], name_or_id
-            )
-        if output == lib.OUTPUT_DEFAULT:
-            summary = spyctl_conns.connections_output_summary(connections, ignore_ips)
-        if output != lib.OUTPUT_DEFAULT:
-            connections = spyctl_conns.connections_output(connections)
-
-        def summary_output(x):
-            return spyctl_conns.connections_output_summary(
-                x, filters.get("ignore_ips", False)
-            )
-
-        cli.show(
-            connections,
-            output,
-            {lib.OUTPUT_DEFAULT: summary_output},
-        )
-    else:
-        if output == lib.OUTPUT_DEFAULT:
-            summary = spyctl_conns.conn_stream_summary_output(
-                ctx, muids, (st, et), ignore_ips
-            )
-            cli.show(summary, lib.OUTPUT_RAW)
-        else:
-            for connection in api.get_connections(
-                *ctx.get_api_data(), muids, (st, et)
-            ):
-                if output == lib.OUTPUT_JSON and NDJSON:
-                    cli.show(json.dumps(connection), lib.OUTPUT_RAW)
-                else:
-                    cli.show(connection, output)
+    pipeline = _af.Connections.generate_pipeline(name_or_id, filters=filters)
+    if output == lib.OUTPUT_DEFAULT:
+        summary = spyctl_conns.conn_stream_summary_output(
+            ctx, muids, (st, et), ignore_ips, LIMIT_MEM
+        )
+        cli.show(summary, lib.OUTPUT_RAW)
+    else:
+        for connection in api.get_connections(
+            *ctx.get_api_data(),
+            muids,
+            (st, et),
+            pipeline=pipeline,
+            limit_mem=LIMIT_MEM,
+            disable_pbar_on_first=not lib.is_redirected(),
+        ):
+            cli.show(connection, output, ndjson=NDJSON)
 
 
 # ---- Helper Functions ------
