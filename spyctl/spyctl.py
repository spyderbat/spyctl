--- conflicted
+++ resolved
@@ -1280,11 +1280,7 @@
 )
 @click.option(
     "--ndjson",
-<<<<<<< HEAD
-    help="If output is 'json' this outputs the json records on their own line",
-=======
     help="If output is 'json' this outputs each json record on its own line",
->>>>>>> fc9bb34f
     is_flag=True,
 )
 def get(
