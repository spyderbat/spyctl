--- conflicted
+++ resolved
@@ -8,12 +8,8 @@
 import time
 import unicodedata
 from base64 import urlsafe_b64encode as b64url
-<<<<<<< HEAD
-from datetime import datetime
+from datetime import timezone
 from fnmatch import fnmatch
-=======
-from datetime import timezone
->>>>>>> 6d5c7dff
 from pathlib import Path
 from typing import IO, Any, Dict, Iterable, List, Optional, Tuple, Union
 from uuid import uuid4
