--- conflicted
+++ resolved
@@ -705,20 +705,6 @@
 
 
 def get_containers(api_url, api_key, org_uid, muids, time):
-<<<<<<< HEAD
-    return list(
-        get_source_data(
-        api_url, api_key, org_uid, muids, "model_container", time
-        )
-    )
-
-def get_connection_bundles(api_url, api_key, org_uid, muids, time):
-    return list(
-        get_source_data(
-        api_url, api_key, org_uid, muids, "model_bundled_connection", time
-        )
-    )
-=======
     containers = {}
     try:
         for container in get_source_data(
@@ -747,4 +733,10 @@
 def __log_interrupt():
     cli.try_log("\nRequest aborted, no partial results.. exiting.")
     exit(0)
->>>>>>> fa187831
+
+def get_connection_bundles(api_url, api_key, org_uid, muids, time):
+    return list(
+        get_source_data(
+        api_url, api_key, org_uid, muids, "model_bundled_connection", time
+        )
+    )